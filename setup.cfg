[metadata]
name = backend.ai-manager
version = attr: src.ai.backend.manager.__version__
description = Backend.AI Manager
long_description = file: README.md
long_description_content_type = text/markdown
url = https://backend.ai
author = Lablup Inc.
author_email = joongi@lablup.com
license = LGPLv3
classifiers =
    Development Status :: 4 - Beta
    License :: OSI Approved :: GNU Lesser General Public License v3 or later (LGPLv3+)
    Intended Audience :: Developers
    Programming Language :: Python
    Programming Language :: Python :: 3
    Programming Language :: Python :: 3.6
    Operating System :: POSIX
    Operating System :: MacOS :: MacOS X
    Environment :: No Input/Output (Daemon)
    Topic :: Scientific/Engineering
    Topic :: Software Development
project_urls =
    Documentation = https://docs.backend.ai
    Source = https://github.com/lablup/backend.ai-manager
    Tracker = https://github.com/lablup/backend.ai-manager/issues

[options]
package_dir =
    = src
packages = find_namespace:
python_requires = >=3.8
setup_requires =
    setuptools>=41.2.0
install_requires =
    aioconsole>=0.1.3
    aiodataloader
    aiofiles~=0.4.0
    aiohttp~=3.6.2
    aiohttp_cors~=0.7
    aiohttp_sse~=2.0
    aiojobs~=0.2.2
    aiopg~=0.16.0
    aioredis~=1.3.1
    aioredlock~=0.3.0
    aiotools>=0.8.5
    aiozmq>=0.7
    alembic~=1.0.0
    async_timeout~=3.0  # to avoid pip 10 resolver issue
    attrs>=18.0         # to avoid pip 10 resolver issue
    click>=7.0
    cryptography>=2.8
    dataclasses; python_version<"3.7"
    graphene~=2.1.0
    Jinja2~=2.10.1
    passlib[bcrypt]>=1.7.1
    psycopg2-binary>=2.7.0
    python-dateutil>=2.8
    python-snappy~=0.5.1
    PyYAML
    pyzmq==18.1.1
    SQLAlchemy~=1.1.14
    uvloop~=0.14.0
    setproctitle~=1.1.10
    trafaret~=2.0.1
    typing-extensions==3.7.4
<<<<<<< HEAD
    backend.ai-common~=19.12.0.dev0
=======
    backend.ai-common~=19.9.3
>>>>>>> 3c0bc737
    PyJWT==1.7.1
zip_safe = false
include_package_data = true

[options.extras_require]
build =
    wheel>=0.33.6
    twine>=1.14.0
test =
    aiodocker>=0.14.0
    pytest>=5.2.4
    pytest-asyncio>=0.10.0
    pytest-aiohttp
    pytest-cov
    pytest-mock
    mypy>=0.730
    codecov
    flake8>=3.7.8
dev =
    pytest-sugar
ci =
monitor =
    backend.ai-stats-monitor
    backend.ai-error-monitor

[options.entry_points]
console_scripts =
    backend.ai-manager = ai.backend.manager.cli.__main__:main

[options.packages.find]
where = src
include = ai.backend.*

[options.package_data]
ai.backend.manager = py.typed
ai.backend.gateway = py.typed

[bdist_wheel]
universal = false

[flake8]
# ref: http://pep8.readthedocs.io/en/latest/intro.html#error-codes
ignore = E126,E127,E129,E221,E241,E722,E731,E401,W504,N801,N802
max-line-length = 105
builtins = _
exclude = .git,.cache,.idea,.egg,__pycache__,venv,build,docs,alembic

[tool:pytest]
testpaths = tests
markers =
    integration: Test cases that require spawning Dockerized kernel sessions

[mypy]
ignore_missing_imports = true
namespace_packages = true<|MERGE_RESOLUTION|>--- conflicted
+++ resolved
@@ -64,11 +64,7 @@
     setproctitle~=1.1.10
     trafaret~=2.0.1
     typing-extensions==3.7.4
-<<<<<<< HEAD
     backend.ai-common~=19.12.0.dev0
-=======
-    backend.ai-common~=19.9.3
->>>>>>> 3c0bc737
     PyJWT==1.7.1
 zip_safe = false
 include_package_data = true
