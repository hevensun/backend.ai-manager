--- conflicted
+++ resolved
@@ -255,83 +255,9 @@
         aiohttp.log.server_logger.setLevel('WARNING')
         aiohttp.log.access_logger.setLevel('WARNING')
 
-<<<<<<< HEAD
     asyncio.set_event_loop_policy(uvloop.EventLoopPolicy())
     aiotools.start_server(server_main, num_proc=1, args=(config,))
     log.info('terminated.')
-=======
-    term_ev = asyncio.Event(loop=loop)
-
-    def handle_signal(loop, term_ev):
-        if term_ev.is_set():
-            log.warning('Forced shutdown!')
-            sys.exit(1)
-        else:
-            term_ev.set()
-            loop.stop()
-
-    loop.add_signal_handler(signal.SIGINT, handle_signal, loop, term_ev)
-    loop.add_signal_handler(signal.SIGTERM, handle_signal, loop, term_ev)
-
-    server = None
-    web_handler = None
-
-    async def initialize():
-        nonlocal server, web_handler
-
-        app.sslctx = None
-        if app.config.ssl_cert and app.config.ssl_key:
-            app.sslctx = ssl.SSLContext(ssl.PROTOCOL_SSLv23)
-            app.sslctx.load_cert_chain(str(app.config.ssl_cert),
-                                       str(app.config.ssl_key))
-        if app.config.service_port == 0:
-            app.config.service_port = 8443 if app.sslctx else 8080
-
-        if app.config.gpu_instances:
-            assert isinstance(app.config.gpu_instances, str)
-            app.config.gpu_instances = app.config.gpu_instances.split(',')
-
-        await event_init(app)
-        await gw_init(app)
-        await auth_init(app)
-        await rlim_init(app)
-        await kernel_init(app)
-
-        web_handler = app.make_handler()
-        server = await loop.create_server(
-            web_handler,
-            host=str(app.config.service_ip),
-            port=app.config.service_port,
-            ssl=app.sslctx,
-        )
-        log.info('started.')
-
-    async def shutdown():
-        log.info('shutting down...')
-        server.close()
-        await server.wait_closed()
-
-        await kernel_shutdown(app)
-        await rlim_shutdown(app)
-        await auth_shutdown(app)
-        await gw_shutdown(app)
-        await event_shutdown(app)
-
-        await app.shutdown()
-        await web_handler.finish_connections(60.0)
-        await app.cleanup()
-
-        await loop.shutdown_asyncgens()
-
-    try:
-        loop.run_until_complete(initialize())
-        loop.run_forever()
-        # interrupted
-        loop.run_until_complete(shutdown())
-    finally:
-        loop.close()
-        log.info('terminated.')
->>>>>>> 154c36ff
 
 
 if __name__ == '__main__':
