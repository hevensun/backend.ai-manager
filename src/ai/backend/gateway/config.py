--- conflicted
+++ resolved
@@ -16,12 +16,8 @@
 _max_cpu_count = os.cpu_count()
 _file_perm = (Path(__file__).parent / 'server.py').stat()
 
-<<<<<<< HEAD
 DEFAULT_CHUNK_SIZE: Final = 256 * 1024  # 256 KiB
-=======
-DEFAULT_CHUNK_SIZE = 256 * 1024  # 256 KiB
-DEFAULT_INFLIGHT_CHUNKS = 8
->>>>>>> 6ae20197
+DEFAULT_INFLIGHT_CHUNKS: Final = 8
 
 manager_config_iv = t.Dict({
     t.Key('db'): t.Dict({
