--- conflicted
+++ resolved
@@ -25,18 +25,10 @@
 
 from .exceptions import (InvalidAPIParameters, QuotaExceeded,
                          KernelNotFound, VFolderNotFound,
-<<<<<<< HEAD
                          BackendError, InternalServerError, InstanceNotAvailable)
-from . import GatewayStatus
-from .auth import auth_required
-from .utils import catch_unexpected, server_ready_required
-from .manager import server_unfrozen_required
-=======
-                         BackendError, InternalServerError)
 from .auth import auth_required
 from .utils import catch_unexpected
 from .manager import ALL_ALLOWED, READ_ALLOWED, server_status_required
->>>>>>> df29525d
 from ..manager.models import (keypairs, kernels, vfolders, AgentStatus, KernelStatus,
                               vfolder_permissions)
 
@@ -65,13 +57,9 @@
         log.info('GET_OR_CREATE (u:{0}, lang:{1}, tag:{2}, token:{3})',
                  request['keypair']['access_key'], params['lang'],
                  params.get('tag', None), sess_id)
-<<<<<<< HEAD
         creation_timeout = params.get('timeout', 30)
     except (asyncio.TimeoutError, AssertionError,
             json.decoder.JSONDecodeError) as e:
-=======
-    except (json.decoder.JSONDecodeError, AssertionError) as e:
->>>>>>> df29525d
         log.warning('GET_OR_CREATE: invalid/missing parameters, {0!r}', e)
         raise InvalidAPIParameters(extra_msg=str(e.args[0]))
     resp = {}
