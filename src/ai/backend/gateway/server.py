'''
The main web / websocket server
'''

import asyncio
import functools
import importlib
from ipaddress import ip_address
import logging
import os
import pkg_resources
import ssl
import sys
import traceback

import aiohttp
from aiohttp import web
import aiohttp_cors
import aiojobs.aiohttp
import aioredis
import aiotools
from aiopg.sa import create_engine
import uvloop
try:
    import datadog
    datadog_available = True
except ImportError:
    datadog_available = False
try:
    import raven
    raven_available = True
except ImportError:
    raven_available = False

from ai.backend.common.argparse import (
    ipaddr, path, port_no,
)
from ai.backend.common.utils import env_info
from ai.backend.common.monitor import DummyDatadog, DummySentry
from ai.backend.common.logging import Logger
from ..manager import __version__
from ..manager.registry import AgentRegistry
from . import GatewayStatus
from .defs import REDIS_STAT_DB, REDIS_LIVE_DB, REDIS_IMAGE_DB
from .etcd import ConfigServer
from .events import EventDispatcher, event_subscriber
from .exceptions import (BackendError, MethodNotAllowed, GenericNotFound,
                         GenericBadRequest, InternalServerError)
from .config import load_config
from .events import event_router

VALID_VERSIONS = frozenset([
    'v1.20160915',
    'v2.20170315',
    'v3.20170615',
])
LATEST_API_VERSION = 'v3.20170615'

log = logging.getLogger('ai.backend.gateway.server')

PUBLIC_INTERFACES = [
    'pidx',
    'status',
    'config',
    'config_server',
    'dbpool',
    'registry',
    'redis_live',
    'redis_stat',
    'redis_image',
    'event_dispatcher',
    'datadog',
    'sentry',
]


async def hello(request) -> web.Response:
    '''
    Returns the API version number.
    '''
    return web.json_response({'version': LATEST_API_VERSION})


async def on_prepare(request, response):
    response.headers['Server'] = 'BackendAI-API/' + LATEST_API_VERSION


@web.middleware
async def api_middleware(request, handler):
    _handler = handler
    method_override = request.headers.get('X-Method-Override', None)
    if method_override:
        request = request.clone(method=method_override)
        new_match_info = await request.app.router.resolve(request)
        _handler = new_match_info.handler
        request._match_info = new_match_info
    ex = request.match_info.http_exception
    if ex is not None:
        # handled by exception_middleware
        raise ex
    version = request.get('api_version', None)
    if version is None:
        version = int(request.match_info.get('version', 3))
        request['api_version'] = version
    if version < 1 or version > 3:
        raise GenericBadRequest('Unsupported API major version.')
    resp = (await _handler(request))
    return resp


@web.middleware
async def exception_middleware(request, handler):
    app = request.app
    try:
        app['datadog'].statsd.increment('ai.backend.gateway.api.requests')
        resp = (await handler(request))
    except BackendError as ex:
        app['sentry'].captureException()
        statsd = app['datadog'].statsd
        statsd.increment('ai.backend.gateway.api.failures')
        statsd.increment(f'ai.backend.gateway.api.status.{ex.status_code}')
        raise
    except web.HTTPException as ex:
        statsd = app['datadog'].statsd
        statsd.increment('ai.backend.gateway.api.failures')
        statsd.increment(f'ai.backend.gateway.api.status.{ex.status_code}')
        if ex.status_code == 404:
            raise GenericNotFound
        if ex.status_code == 405:
            raise MethodNotAllowed
        log.warning(f'Bad request: {ex!r}')
        raise GenericBadRequest
    except asyncio.CancelledError:
        # The server is closing or the client has disconnected in the middle of
        # request.  Atomic requests are still executed to their ends.
        log.warning(f'Request cancelled ({request.method} {request.rel_url})')
        return web.Response(text='Request cancelled.', status=408)
    except Exception as ex:
        app['sentry'].captureException()
        log.exception('Uncaught exception in HTTP request handlers')
        if app['config'].debug:
            raise InternalServerError(traceback.format_exc())
        else:
            raise InternalServerError()
    else:
        app['datadog'].statsd.increment(
            f'ai.backend.gateway.api.status.{resp.status}')
        return resp


async def legacy_auth_test_redirect(request):
    raise web.HTTPFound('/v3/auth/test')


async def gw_init(app):
    # should be done in create_app() in other modules.
    app.router.add_route('GET', r'', hello)
    app.on_response_prepare.append(on_prepare)

    # legacy redirects
    app.router.add_route('GET', '/v{version:\d+}/authorize',
                         legacy_auth_test_redirect)

    # populate public interfaces
    app['config_server'] = ConfigServer(
        app['config'].etcd_addr, app['config'].namespace)

    app['status'] = GatewayStatus.STARTING
    app['datadog'] = DummyDatadog()
    app['sentry'] = DummySentry()
    app['datadog.enabled'] = False
    app['sentry.enabled'] = False
    if datadog_available:
        if app['config'].datadog_api_key is None:
            log.warning('Datadog logging is disabled (missing API key).')
        else:
            datadog.initialize(
                api_key=app['config'].datadog_api_key,
                app_key=app['config'].datadog_app_key)
            app['datadog'] = datadog
            app['datadog.enabled'] = True
            log.info('Datadog logging is enabled.')
    if raven_available:
        if app['config'].raven_uri is None:
            log.warning('Sentry error reporting is disabled (missing DSN URI).')
        else:
            app['sentry'] = raven.Client(
                app['config'].raven_uri,
                release=raven.fetch_package_version('backend.ai-manager'))
            app['sentry.enabled'] = True
            log.info('Sentry error reporting is enabled.')

    app['dbpool'] = await create_engine(
        host=app['config'].db_addr[0], port=app['config'].db_addr[1],
        user=app['config'].db_user, password=app['config'].db_password,
        dbname=app['config'].db_name,
        echo=bool(app['config'].verbose),
        # TODO: check the throughput impacts of DB/redis pool sizes
        minsize=4, maxsize=16,
        timeout=30, pool_recycle=30,
    )
    app['redis_live'] = await aioredis.create_redis(
        app['config'].redis_addr.as_sockaddr(),
        timeout=3.0,
        encoding='utf8',
        db=REDIS_LIVE_DB)
    app['redis_stat'] = await aioredis.create_redis(
        app['config'].redis_addr.as_sockaddr(),
        timeout=3.0,
        encoding='utf8',
        db=REDIS_STAT_DB)
    app['redis_image'] = await aioredis.create_redis(
        app['config'].redis_addr.as_sockaddr(),
        timeout=3.0,
        encoding='utf8',
        db=REDIS_IMAGE_DB)

    loop = asyncio.get_event_loop()
    dispatcher = EventDispatcher(app)
    app['event_dispatcher'] = dispatcher
    app['event_subscriber'] = loop.create_task(event_subscriber(dispatcher))

    app['registry'] = AgentRegistry(
        app['config_server'],
        app['dbpool'],
        app['redis_stat'],
        app['redis_live'],
        app['redis_image'])
    await app['registry'].init()


async def gw_shutdown(app):
    app['event_subscriber'].cancel()
    await app['event_subscriber']


async def gw_cleanup(app):
    await app['registry'].shutdown()
    app['redis_image'].close()
    await app['redis_image'].wait_closed()
    app['redis_stat'].close()
    await app['redis_stat'].wait_closed()
    app['redis_live'].close()
    await app['redis_live'].wait_closed()
    app['dbpool'].close()
    await app['dbpool'].wait_closed()


def handle_loop_error(app, loop, context):
    exception = context.get('exception')
    msg = context.get('message', '(empty message)')
    if exception is not None:
        app['sentry'].user_context(context)
        if sys.exc_info()[0] is not None:
            log.exception(f"Error inside event loop: {msg}")
            app['sentry'].captureException(True)
        else:
            exc_info = (type(exception), exception, exception.__traceback__)
            log.error(f"Error inside event loop: {msg}", exc_info=exc_info)
            app['sentry'].captureException(exc_info)


def _get_legacy_handler(handler, app, api_version):

    @functools.wraps(handler)
    async def _wrapped_handler(request):
        request['api_version'] = api_version
        # This is a hack to support legacy routes without altering aiohttp core.
        m = web.UrlMappingMatchInfo(request._match_info,
                                    request._match_info.route)
        m['version'] = api_version
        m.add_app(app)
        m.freeze()
        request._match_info = m
        return await handler(request)

    return _wrapped_handler


@aiotools.actxmgr
async def server_main(loop, pidx, _args):

    app = web.Application(middlewares=[
        exception_middleware,
        api_middleware,
    ])
    cors_options = {
        '*': aiohttp_cors.ResourceOptions(
            allow_credentials=False,
            expose_headers="*", allow_headers="*"),
    }
    cors = aiohttp_cors.setup(app, defaults=cors_options)
    app['config'] = _args[0]
    app['sslctx'] = None
    if app['config'].ssl_cert and app['config'].ssl_key:
        app['sslctx'] = ssl.SSLContext(ssl.PROTOCOL_SSLv23)
        app['sslctx'].load_cert_chain(str(app['config'].ssl_cert),
                                      str(app['config'].ssl_key))
    if app['config'].service_port == 0:
        app['config'].service_port = 8443 if app['sslctx'] else 8080
    app['pidx'] = pidx

    subapp_pkgs = [
        '.etcd', '.events',
        '.auth', '.ratelimit',
        '.vfolder', '.admin',
        '.kernel', '.stream',
    ]

    global_exception_handler = functools.partial(handle_loop_error, app)
    scheduler_opts = {
        'limit': 2048,
        'close_timeout': 30,
        'exception_handler': global_exception_handler,
    }
    loop.set_exception_handler(global_exception_handler)
    aiojobs.aiohttp.setup(app, **scheduler_opts)
    await gw_init(app)
<<<<<<< HEAD

    def init_subapp(create_subapp):
        subapp, global_middlewares = create_subapp()
=======
    for route in app.router.routes():
        cors.add(route)

    for pkgname in subapp_pkgs:
        if pidx == 0:
            log.info('Loading module: %s', pkgname[1:])
        subapp_mod = importlib.import_module(pkgname, 'ai.backend.gateway')
        subapp, global_middlewares = getattr(subapp_mod, 'create_app')()
>>>>>>> 4212efec
        assert isinstance(subapp, web.Application)
        # Allow subapp's access to the root app properties.
        # These are the public APIs exposed to extensions as well.
        subcors = aiohttp_cors.setup(subapp)
        for key in PUBLIC_INTERFACES:
            subapp[key] = app[key]
        prefix = subapp.get('prefix', pkgname.split('.')[-1].replace('_', '-'))
        aiojobs.aiohttp.setup(subapp, **scheduler_opts)
        app.add_subapp('/' + prefix, subapp)
        app.middlewares.extend(global_middlewares)

        # Add legacy version-prefixed routes to the root app with some hacks
        for r in subapp.router.routes():
            subcors.add(r, cors_options)
            for version in subapp['api_versions']:
                subpath = r.resource.canonical
                if subpath == f'/{prefix}':
                    subpath += '/'
                legacy_path = f'/v{version}{subpath}'
                handler = _get_legacy_handler(r.handler, subapp, version)
                legacy_route = app.router.add_route(r.method, legacy_path, handler)
                subcors.add(legacy_route, cors_options)

    for pkgname in subapp_pkgs:
        if pidx == 0:
            log.info('Loading module: %s', pkgname[1:])
        subapp_mod = importlib.import_module(pkgname, 'ai.backend.gateway')
        init_subapp(getattr(subapp_mod, 'create_app'))

    app_plugin_entry_prefix = 'backendai_webapp_v10'
    if app['config'].disable_plugins:
        app['config'].disable_plugins = app['config'].disable_plugins.split(',')
    for entrypoint in pkg_resources.iter_entry_points(app_plugin_entry_prefix):
        if entrypoint.name in app['config'].disable_plugins:
            continue
        if pidx == 0:
            log.info(f'Loading app plugin: {entrypoint.module_name}')
        plugin = entrypoint.load()
        init_subapp(getattr(plugin, 'create_app'))

    app.on_shutdown.append(gw_shutdown)
    app.on_cleanup.append(gw_cleanup)

    runner = web.AppRunner(app)
    await runner.setup()
    site = web.TCPSite(
        runner,
        str(app['config'].service_ip),
        app['config'].service_port,
        backlog=1024,
        reuse_port=True,
        ssl_context=app['sslctx'],
    )
    await site.start()
    log.info('started.')

    try:
        yield
    finally:
        log.info('shutting down...')
        await runner.cleanup()


def gw_args(parser):
    parser.add('-n', '--num-proc', env_var='BACKEND_GATEWAY_NPROC',
               type=int, default=min(os.cpu_count(), 4),
               help='The number of worker processes to handle API requests.')
    parser.add('--heartbeat-timeout', env_var='BACKEND_HEARTBEAT_TIMEOUT',
               type=float, default=5.0,
               help='The timeout for agent heartbeats.')
    parser.add('--advertised-manager-host',
               env_var='BACKEND_ADVERTISED_MANAGER_HOST',
               type=str, default=None,
               help='Manually set the manager hostname or IP address advertised '
                    'to the agents in this cluster via etcd.  '
                    'If not set, the manager tries the followings in order: '
                    '1) get the private IP address from the instance metadata in '
                    'supported cloud environments, '
                    '2) resolve the current hostname, or '
                    '3) return "127.0.0.1".')
    parser.add('--events-port', env_var='BACKEND_EVENTS_PORT',
               type=port_no, default=5002,
               help='The TCP port number where the event server listens on.')
    parser.add('--service-ip', env_var='BACKEND_SERVICE_IP',
               type=ipaddr, default=ip_address('0.0.0.0'),
               help='The IP where the API gateway server listens on.')
    parser.add('--service-port', env_var='BACKEND_SERVICE_PORT',
               type=port_no, default=0,
               help='The TCP port number where the API gateway server listens on. '
                    '(if unpsecified, it becomes 8080 and 8443 when SSL is enabled) '
                    'To run in production, you need the root privilege '
                    'to use the standard 80/443 ports or use a reverse-proxy '
                    'such as nginx.')
    parser.add('--ssl-cert', env_var='BACKEND_SSL_CERT',
               type=path, default=None,
               help='The path to an SSL certificate file. '
                    'It may contain inter/root CA certificates as well.')
    parser.add('--ssl-key', env_var='BACKEND_SSL_KEY',
               type=path, default=None,
               help='The path to the private key used to make requests '
                    'for the SSL certificate.')
    if datadog_available:
        parser.add('--datadog-api-key', env_var='DATADOG_API_KEY',
                   type=str, default=None,
                   help='The API key for Datadog monitoring agent.')
        parser.add('--datadog-app-key', env_var='DATADOG_APP_KEY',
                   type=str, default=None,
                   help='The application key for Datadog monitoring agent.')
    if raven_available:
        parser.add('--raven-uri', env_var='RAVEN_URI',
                   type=str, default=None,
                   help='The sentry.io event report URL with DSN.')


def main():

    config = load_config(extra_args_funcs=(gw_args, Logger.update_log_args))
    logger = Logger(config)
    logger.add_pkg('aiotools')
    logger.add_pkg('aiopg')
    logger.add_pkg('ai.backend')

    with logger:
        log.info(f'Backend.AI Gateway {__version__}')
        log.info(f'runtime: {env_info()}')
        log_config = logging.getLogger('ai.backend.gateway.config')
        log_config.debug('debug mode enabled.')
        if config.debug:
            aiohttp.log.server_logger.setLevel('DEBUG')
            aiohttp.log.access_logger.setLevel('DEBUG')
        else:
            aiohttp.log.server_logger.setLevel('WARNING')
            aiohttp.log.access_logger.setLevel('WARNING')

        asyncio.set_event_loop_policy(uvloop.EventLoopPolicy())
        try:
            aiotools.start_server(server_main, num_workers=config.num_proc,
                                  extra_procs=[event_router],
                                  args=(config,))
        finally:
            log.info('terminated.')


if __name__ == '__main__':
    main()<|MERGE_RESOLUTION|>--- conflicted
+++ resolved
@@ -316,20 +316,11 @@
     loop.set_exception_handler(global_exception_handler)
     aiojobs.aiohttp.setup(app, **scheduler_opts)
     await gw_init(app)
-<<<<<<< HEAD
+    for route in app.router.routes():
+        cors.add(route)
 
     def init_subapp(create_subapp):
         subapp, global_middlewares = create_subapp()
-=======
-    for route in app.router.routes():
-        cors.add(route)
-
-    for pkgname in subapp_pkgs:
-        if pidx == 0:
-            log.info('Loading module: %s', pkgname[1:])
-        subapp_mod = importlib.import_module(pkgname, 'ai.backend.gateway')
-        subapp, global_middlewares = getattr(subapp_mod, 'create_app')()
->>>>>>> 4212efec
         assert isinstance(subapp, web.Application)
         # Allow subapp's access to the root app properties.
         # These are the public APIs exposed to extensions as well.
