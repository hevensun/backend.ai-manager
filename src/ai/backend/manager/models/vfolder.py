--- conflicted
+++ resolved
@@ -237,13 +237,8 @@
                 'user_email': row.email,
                 'group_name': None,
                 'is_owner': True,
-<<<<<<< HEAD
                 'permission': row.permission,
-                'unmanaged_path': row.unmanaged_path,
-=======
-                'permission': VFolderPermission.OWNER_PERM,
                 'unmanaged_path': row.get('unmanaged_path'),
->>>>>>> 8e7b1fdc
             })
         # Scan vfolders shared with me.
         j = (
@@ -298,13 +293,8 @@
                 'user_email': row.email,
                 'group_name': None,
                 'is_owner': False,
-<<<<<<< HEAD
                 'permission': row.permission,  # not vfolders.c.permission!
-                'unmanaged_path': row.unmanaged_path,
-=======
-                'permission': row.permission,
                 'unmanaged_path': row.get('unmanaged_path'),
->>>>>>> 8e7b1fdc
             })
 
     if 'group' in allowed_vfolder_types:
@@ -369,13 +359,8 @@
                 'user_email': None,
                 'group_name': row.groups_name,
                 'is_owner': is_owner,
-<<<<<<< HEAD
                 'permission': row.vfolders_permission,
-                'unmanaged_path': row.vfolders_unmanaged_path,
-=======
-                'permission': perm,
                 'unmanaged_path': row.get('unmanaged_path'),
->>>>>>> 8e7b1fdc
             })
     return entries
 
