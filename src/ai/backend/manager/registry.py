import asyncio
from decimal import Decimal
from datetime import datetime
import logging
import sys
import uuid

import aiozmq, aiozmq.rpc
from aiozmq.rpc.base import GenericError, NotFoundError, ParametersError
import aiotools
from async_timeout import timeout as _timeout
from dateutil.tz import tzutc
import snappy
import sqlalchemy as sa
from yarl import URL
import zmq

from ai.backend.common import msgpack
from ai.backend.common.logging import BraceStyleAdapter
from ..gateway.exceptions import (
    BackendError, InvalidAPIParameters,
    InstanceNotAvailable, InstanceNotFound,
    KernelNotFound, KernelAlreadyExists,
    KernelCreationFailed, KernelDestructionFailed,
    KernelExecutionFailed, KernelRestartFailed,
    AgentError)
from .models import (
    agents, kernels, keypairs,
    ResourceSlot, AgentStatus, KernelStatus,
    ScalingGroup, ScalingEventType, SessionCreationRequest)

__all__ = ['AgentRegistry', 'InstanceNotFound']

log = BraceStyleAdapter(logging.getLogger('ai.backend.manager.registry'))


@aiotools.actxmgr
async def RPCContext(addr, timeout=10):
    preserved_exceptions = (
        NotFoundError,
        ParametersError,
        asyncio.TimeoutError,
        asyncio.CancelledError,
        asyncio.InvalidStateError,
    )
    server = None
    try:
        server = await aiozmq.rpc.connect_rpc(
            connect=addr, error_table={
                'concurrent.futures._base.TimeoutError': asyncio.TimeoutError,
            })
        server.transport.setsockopt(zmq.LINGER, 50)
        with _timeout(timeout):
            yield server
    except Exception:
        exc_type, exc, tb = sys.exc_info()
        if issubclass(exc_type, GenericError):
            e = AgentError(exc.args[0], exc.args[1])
            raise e.with_traceback(tb)
        elif issubclass(exc_type, TypeError):
            if exc.args[0] == "'NoneType' object is not iterable":
                log.warning('The agent has cancelled the operation '
                            'or the kernel has terminated too quickly.')
                # In this case, you may need to use "--debug-skip-container-deletion"
                # CLI option in the agent and check out the container logs via
                # "docker logs" command to see what actually happened.
            else:
                e = AgentError(exc_type, exc.args)
                raise e.with_traceback(tb)
        elif issubclass(exc_type, preserved_exceptions):
            raise
        else:
            e = AgentError(exc_type, exc.args)
            raise e.with_traceback(tb)
    finally:
        if server:
            server.close()
            await server.wait_closed()


@aiotools.actxmgr
async def reenter_txn(pool, conn):
    if conn is None:
        async with pool.acquire() as conn, conn.begin():
            yield conn
    else:
        async with conn.begin_nested():
            yield conn


class AgentRegistry:
    '''
    Provide a high-level API to create, destroy, and query the computation
    kernels.

    The registry is also responsible to implement our resource management
    policy, such as the limitation of maximum number of kernels per instance.
    '''

    def __init__(self, config_server, dbpool,
                 redis_stat, redis_live, redis_image,
                 loop=None):
        self.loop = loop if loop is not None else asyncio.get_event_loop()
        self.config_server = config_server
        self.dbpool = dbpool
        self.redis_stat = redis_stat
        self.redis_live = redis_live
        self.redis_image = redis_image

    async def init(self):
        pass

    async def shutdown(self):
        pass

    async def get_scaling_group(self, agent_id=None, scaling_group=None):
        # TODO: return scaling group by scaling_group
        #       or to which agent with agent_id belongs.
        return ScalingGroup(self)

    async def get_instance(self, inst_id, field=None):
        async with self.dbpool.acquire() as conn, conn.begin():
            query = (sa.select(['id', field] if field else None)
                       .select_from(agents)
                       .where(agents.c.id == inst_id))
            result = await conn.execute(query)
            row = await result.first()
            if not row:
                raise InstanceNotFound(inst_id)
            return row

    async def enumerate_instances(self, check_shadow=True):
        async with self.dbpool.acquire() as conn, conn.begin():
            query = (sa.select('*').select_from(agents))
            if check_shadow:
                query = query.where(agents.c.status == AgentStatus.ALIVE)
            async for row in conn.execute(query):
                yield row

    async def update_instance(self, inst_id, updated_fields):
        async with self.dbpool.acquire() as conn, conn.begin():
            query = (sa.update(agents)
                       .values(**updated_fields)
                       .where(agents.c.id == inst_id))
            await conn.execute(query)

    @aiotools.actxmgr
    async def handle_kernel_exception(
            self, op, sess_id, access_key,
            error_callback=None,
            cancellation_callback=None,
            set_error=False):
        op_exc = {
            'create_session': KernelCreationFailed,
            'restart_session': KernelRestartFailed,
            'destroy_session': KernelDestructionFailed,
            'execute': KernelExecutionFailed,
            'upload_file': KernelExecutionFailed,
            'download_file': KernelExecutionFailed,
            'list_files': KernelExecutionFailed,
            'get_logs': KernelExecutionFailed,
        }
        exc_class = op_exc[op]
        try:
            yield
        except asyncio.TimeoutError:
            if set_error:
                await self.set_session_status(
                    sess_id, access_key, KernelStatus.ERROR,
                    status_info=f'Operation timeout ({op})')
            if error_callback:
                await error_callback()
            raise exc_class('TIMEOUT')
        except asyncio.CancelledError:
            if cancellation_callback:
                await cancellation_callback()
            raise
        except AgentError as e:
            if not issubclass(e.args[0], AssertionError):
                log.exception('{0}: agent-side error', op)
            # TODO: wrap some assertion errors as "invalid requests"
            if set_error:
                await self.set_session_status(sess_id, access_key,
                                              KernelStatus.ERROR,
                                              status_info='Agent error')
            if error_callback:
                await error_callback()
            raise exc_class('FAILURE', e)
        except BackendError:
            # silently re-raise to make them handled by gateway http handlers
            raise
        except:
            log.exception('{0}: other error', op)
            # TODO: raven.captureException()
            if set_error:
                await self.set_session_status(sess_id, access_key,
                                              KernelStatus.ERROR,
                                              status_info='Other error')
            if error_callback:
                await error_callback()
            raise

    async def get_kernel(self, kern_id: uuid.UUID, field=None, allow_stale=False,
                         db_connection=None):
        '''
        Retreive the kernel information from the given kernel ID.
        This ID is unique for all individual agent-spawned containers.

        If ``field`` is given, it extracts only the raw value of the given
        field, without wrapping it as Kernel object.
        If ``allow_stale`` is true, it skips checking validity of the kernel
        owner instance.
        '''

        cols = [kernels.c.id, kernels.c.sess_id,
                kernels.c.agent_addr, kernels.c.kernel_host, kernels.c.access_key]
        if field == '*':
            cols = '*'
        elif isinstance(field, (tuple, list)):
            cols.extend(field)
        elif isinstance(field, (sa.Column, sa.sql.elements.ColumnClause)):
            cols.append(field)
        elif isinstance(field, str):
            cols.append(sa.column(field))
        async with reenter_txn(self.dbpool, db_connection) as conn:
            if allow_stale:
                query = (sa.select(cols)
                           .select_from(kernels)
                           .where(kernels.c.id == kern_id)
                           .limit(1).offset(0))
            else:
                query = (sa.select(cols)
                           .select_from(kernels.join(agents))
                           .where((kernels.c.id == kern_id) &
                                  (kernels.c.status.in_([KernelStatus.BUILDING,
                                                         KernelStatus.RUNNING])) &
                                  (agents.c.status == AgentStatus.ALIVE) &
                                  (agents.c.id == kernels.c.agent))
                           .limit(1).offset(0))
            result = await conn.execute(query)
            row = await result.first()
            if row is None:
                raise KernelNotFound
            return row

    async def get_session(self, sess_id: str, access_key: str, *,
                          field=None,
                          allow_stale=False,
                          for_update=False,
                          db_connection=None):
        '''
        Retreive the kernel information from the session ID (client-side
        session token).  If the kernel is composed of multiple containers, it
        returns the address of the master container.

        If ``field`` is given, it extracts only the raw value of the given
        field, without wrapping it as Kernel object.  If ``allow_stale`` is
        true, it skips checking validity of the kernel owner instance.
        '''

        cols = [kernels.c.id, kernels.c.sess_id, kernels.c.access_key,
                kernels.c.agent_addr, kernels.c.kernel_host, kernels.c.lang]
        if field == '*':
            cols = '*'
        elif isinstance(field, (tuple, list)):
            cols.extend(field)
        elif isinstance(field, (sa.Column, sa.sql.elements.ColumnClause)):
            cols.append(field)
        elif isinstance(field, str):
            cols.append(sa.column(field))
        async with reenter_txn(self.dbpool, db_connection) as conn:
            if allow_stale:
                query = (sa.select(cols, for_update=for_update)
                           .select_from(kernels)
                           .where((kernels.c.sess_id == sess_id) &
                                  (kernels.c.access_key == access_key) &
                                  (kernels.c.role == 'master'))
                           .limit(1).offset(0))
            else:
                query = (sa.select(cols, for_update=for_update)
                           .select_from(kernels.join(agents))
                           .where((kernels.c.sess_id == sess_id) &
                                  (kernels.c.access_key == access_key) &
                                  (kernels.c.role == 'master') &
                                  (kernels.c.status != KernelStatus.TERMINATED) &
                                  (agents.c.status == AgentStatus.ALIVE) &
                                  (agents.c.id == kernels.c.agent))
                           .limit(1).offset(0))
            result = await conn.execute(query)
            row = await result.first()
            if row is None:
                raise KernelNotFound
            return row

    async def get_sessions(self, sess_ids, field=None, allow_stale=False,
                           db_connection=None):
        '''
        Batched version of :meth:`get_session() <AgentRegistry.get_session>`.
        The order of the returend array is same to the order of ``sess_ids``.
        For non-existent or missing kernel IDs, it fills None in their
        positions without raising KernelNotFound exception.
        '''

        cols = [kernels.c.id, kernels.c.sess_id,
                kernels.c.agent_addr, kernels.c.kernel_host, kernels.c.access_key]
        if isinstance(field, (tuple, list)):
            cols.extend(field)
        elif isinstance(field, (sa.Column, sa.sql.elements.ColumnClause)):
            cols.append(field)
        elif isinstance(field, str):
            cols.append(sa.column(field))
        async with reenter_txn(self.dbpool, db_connection) as conn:
            if allow_stale:
                query = (sa.select(cols)
                           .select_from(kernels)
                           .where((kernels.c.sess_id.in_(sess_ids)) &
                                  (kernels.c.role == 'master')))
            else:
                query = (sa.select(cols)
                           .select_from(kernels.join(agents))
                           .where((kernels.c.sess_id.in_(sess_ids)) &
                                  (kernels.c.role == 'master') &
                                  (agents.c.status == AgentStatus.ALIVE) &
                                  (agents.c.id == kernels.c.agent)))
            result = await conn.execute(query)
            rows = await result.fetchall()
            return rows

    async def set_session_status(self, sess_id, access_key, status,
                                 db_connection=None, **extra_fields):
        data = {
            'status': status,
        }
        data.update(extra_fields)
        async with reenter_txn(self.dbpool, db_connection) as conn:
            query = (sa.update(kernels)
                       .values(data)
                       .where((kernels.c.sess_id == sess_id) &
                              # TODO: include slave workers?
                              (kernels.c.status != KernelStatus.TERMINATED) &
                              (kernels.c.access_key == access_key)))
            await conn.execute(query)

    async def get_or_create_session(self, sess_id, access_key,
                                    lang, creation_config,
                                    conn=None, tag=None, scaling_group=None):
        try:
            kern = await self.get_session(sess_id, access_key)
            canonical_lang = await self.config_server.resolve_image_name(lang)
            kernel_lang = tuple(kern.lang.split(':'))
            if canonical_lang != kernel_lang:
                raise KernelAlreadyExists
            created = False
        except KernelNotFound:
        #     kern = await self.create_session(
        #         sess_id, access_key,
        #         lang, creation_config,
        #         conn=conn, session_tag=tag, scaling_group=scaling_group)
        #     created = True
        # assert kern is not None
        # return kern, created
            kern = await self.enqueue_session(
                sess_id, access_key,
                lang, creation_config,
                conn=conn, session_tag=tag, scaling_group=scaling_group)
            created = True
        assert kern is not None
        return kern, created

    async def enqueue_session(self, sess_id, access_key,
                              lang, creation_config,
                              conn=None, session_tag=None, scaling_group=None):
        if scaling_group is None:
            scaling_group = 'default'
        scaling_group = await self.get_scaling_group(scaling_group=scaling_group)

        if '/' in lang:
            tokens = lang.split('/')
            docker_registry = '/'.join(tokens[:-1])
            lang = tokens[-1]
        else:
            docker_registry = await self.config_server.get_docker_registry()
        name, tag = await self.config_server.resolve_image_name(lang)
<<<<<<< HEAD
        lang = f'{name}:{tag}'
=======
        max_allowed_slot = \
            await self.config_server.get_image_required_slots(name, tag)

        try:
            cpu_share = Decimal(0)
            if max_allowed_slot.cpu is not None:
                cpu_share = min(
                    max_allowed_slot.cpu,
                    Decimal(creation_config.get('instanceCores') or Decimal('inf')),
                )
            else:
                assert creation_config['instanceCores'] is not None
                cpu_share = Decimal(creation_config['instanceCores'])

            mem_share = Decimal(0)
            if max_allowed_slot.mem is not None:
                mem_share = min(
                    max_allowed_slot.mem,
                    Decimal(creation_config.get('instanceMemory') or Decimal('inf')),
                )
            else:
                assert creation_config['instanceMemory'] is not None
                mem_share = Decimal(creation_config['instanceMemory'])

            gpu_share = Decimal(0)
            if max_allowed_slot.gpu is not None:
                gpu_share = min(
                    max_allowed_slot.gpu,
                    Decimal(creation_config.get('instanceGPUs') or Decimal('inf')),
                )
            else:
                assert creation_config['instanceGPUs'] is not None
                gpu_share = Decimal(creation_config['instanceGPUs'])
        except (AssertionError, KeyError):
            msg = ('You have missing resource limits that must be specified. '
                   'If the server does not have default resource configurations, '
                   'you must specify all resource limits by yourself.')
            raise InvalidAPIParameters(msg)

        # units: share
        required_shares = ResourceSlot(
            id=None,
            cpu=cpu_share,
            mem=mem_share,
            gpu=gpu_share,
        )
        lang = f'{docker_registry}/{name}:{tag}'
        image_name = f'{docker_registry}/kernel-{name}:{tag}'
        runnable_agents = frozenset(await self.redis_image.smembers(image_name))
>>>>>>> 06f5821a

        kernel_id = uuid.uuid4()

        request = SessionCreationRequest(
            sess_id=sess_id,
            kernel_id=kernel_id,
            access_key=access_key,
            lang=lang,
            session_tag=session_tag,
            creation_config=creation_config,
        )
        kernel_access_info = await scaling_group.register_request(request)
        await scaling_group.scale(ScalingEventType.SESSION_CREATED)
        await scaling_group.schedule()
        return kernel_access_info

        # TODO: move to ScalingGroup.register_request().
        # TODO: since now we should maintain creation_config
        #       until self.create_session is called,
        #       we should save it into DB.
        # async with reenter_txn(self.dbpool, conn) as conn:
        #     # Register kernel.
        #     kernel_id = uuid.uuid4()
        #     query = kernels.insert().values({
        #         'id': kernel_id,
        #         'status': KernelStatus.PENDING,
        #         'sess_id': sess_id,
        #         'role': 'master',
        #         'agent': None,
        #         'agent_addr': '',
        #         'access_key': access_key,
        #         'lang': lang,
        #         'tag': session_tag,
        #         # units: absolute
        #         'mem_slot': 0,
        #         'cpu_slot': 0,
        #         'gpu_slot': 0,
        #         'environ': [],
        #         'cpu_set': [],
        #         'gpu_set': [],
        #         'kernel_host': None,
        #         'repl_in_port': 0,
        #         'repl_out_port': 0,
        #         'stdin_port': 0,
        #         'stdout_port': 0,
        #     })
        #     result = await conn.execute(query)
        #     assert result.rowcount == 1
        #
        #     scaling_group.register_request(sess_id, kernel_id, creation_config)
        #     self.loop.create_task(scaling_group.schedule())
        #
        #     kernel_access_info = {
        #         'id': kernel_id,
        #         'sess_id': sess_id,
        #         'agent': None,
        #         'agent_addr': None,
        #         'kernel_host': None,
        #         'lang': lang,
        #     }
        #     return kernel_access_info

    async def create_session(self, agent_id, request: SessionCreationRequest,
                             conn=None):
        sess_id = request.sess_id
        kernel_id = request.kernel_id
        creation_config = request.creation_config

        mounts = creation_config.get('mounts') or []
        environ = creation_config.get('environ') or {}

        # TODO: move below to JobScheduler.schedule()
        # name, tag = await self.config_server.resolve_image_name(lang)
        # max_allowed_slot = \
        #     await self.config_server.get_image_required_slots(name, tag)
        # print(max_allowed_slot)
        # print(creation_config)
        #
        # try:
        #     cpu_share = Decimal(0)
        #     if max_allowed_slot.cpu is not None:
        #         cpu_share = min(
        #             max_allowed_slot.cpu,
        #             Decimal(creation_config.get('instanceCores') or Decimal('inf')),
        #         )
        #     else:
        #         cpu_share = Decimal(creation_config['instanceCores'])
        #
        #     mem_share = Decimal(0)
        #     if max_allowed_slot.mem is not None:
        #         mem_share = min(
        #             max_allowed_slot.mem,
        #             Decimal(creation_config.get('instanceMemory') or Decimal('inf')),
        #         )
        #     else:
        #         mem_share = Decimal(creation_config['instanceMemory'])
        #
        #     gpu_share = Decimal(0)
        #     if max_allowed_slot.gpu is not None:
        #         gpu_share = min(
        #             max_allowed_slot.gpu,
        #             Decimal(creation_config.get('instanceGPUs') or Decimal('inf')),
        #         )
        #     else:
        #         gpu_share = Decimal(creation_config['instanceGPUs'])
        # except KeyError:
        #     raise InvalidAPIParameters('You should specify resource limits.')
        #
        # # units: share
        # required_shares = ResourceSlot(
        #     id=None,
        #     cpu=cpu_share,
        #     mem=mem_share,
        #     gpu=gpu_share,
        # )
        # lang = f'{name}:{tag}'
        # runnable_agents = frozenset(await self.redis_image.smembers(lang))

        async with reenter_txn(self.dbpool, conn) as conn:

            # TODO: move below to JobScheduler::schedule()
            # # scan available slots from alive agents
            # avail_slots = []
            # query = (sa.select([agents], for_update=True)
            #            .where(agents.c.status == AgentStatus.ALIVE))
            #
            # async for row in conn.execute(query):
            #     if row['id'] not in runnable_agents:
            #         continue
            #     sdiff = ResourceSlot(
            #         id=row['id'],
            #         mem=row['mem_slots'] - row['used_mem_slots'],
            #         cpu=row['cpu_slots'] - row['used_cpu_slots'],
            #         gpu=row['gpu_slots'] - row['used_gpu_slots'],
            #     )
            #     avail_slots.append(sdiff)
            #
            # # check minimum requirement
            # avail_slots = [s for s in avail_slots
            #                if s.mem >= (required_shares.mem * 1024) and
            #                   s.cpu >= required_shares.cpu and
            #                   s.gpu >= required_shares.gpu]
            #
            # # load-balance
            # if avail_slots:
            #     agent_id = (max(avail_slots, key=lambda s: (s.gpu, s.cpu, s.mem))).id
            # else:
            #     raise InstanceNotAvailable
            #
            # # reserve slots
            # mem_col = agents.c.used_mem_slots
            # cpu_col = agents.c.used_cpu_slots
            # gpu_col = agents.c.used_gpu_slots
            # query = (sa.update(agents)
            #            .values({
            #                'used_mem_slots': mem_col + required_shares.mem * 1024,
            #                'used_cpu_slots': cpu_col + required_shares.cpu,
            #                'used_gpu_slots': gpu_col + required_shares.gpu,
            #            })
            #            .where(agents.c.id == agent_id))
            # result = await conn.execute(query)
            # assert result.rowcount == 1

            # Create kernel by invoking the agent on the instance.
            query = (sa.select('*')
                       .where(agents.c.id == agent_id))
            result = await conn.execute(query)
            row = result.first()
            access_key = row.access_key
            required_shares = ResourceSlot(
                id=agent_id,
                mem=row.mem_slot,
                cpu=row.cpu_slot,
                gpu=row.gpu_slot,
            )
            lang = row.lang
            agent_addr = row.agent_addr
            assert agent_addr is not None

            # Update kernel status.
            query = (kernels.update()
                            .values({
                                'status': KernelStatus.PREPARING,
                                'agent': agent_id,
                                'agent_addr': agent_addr,
                                'environ': [f'{k}={v}' for k, v in environ.items()],
                            })
                            .where(kernels.c.id == kernel_id))
            result = await conn.execute(query)
            assert result.rowcount == 1

            async with self.handle_kernel_exception(
                    'create_session', sess_id, access_key):
                async with RPCContext(agent_addr, 3) as rpc:
                    config = {
                        'lang': lang,
                        'limits': {
                            # units: share
                            'mem_slot': str(required_shares.mem),
                            'cpu_slot': str(required_shares.cpu),
                            'gpu_slot': str(required_shares.gpu),
                        },
                        'mounts': mounts,
                        'environ': environ,
                    }
                    created_info = await rpc.call.create_kernel(str(kernel_id),
                                                                config)
                if created_info is None:
                    raise KernelCreationFailed('ooops')
                log.debug('create_session("{0}", "{1}") -> created on {2}\n{3!r}',
                          sess_id, access_key, agent_id, created_info)
                assert str(kernel_id) == created_info['id']
                agent_host = URL(agent_addr).host
                kernel_host = created_info.get('kernel_host', agent_host)
                kernel_access_info = {
                    'id': kernel_id,
                    'sess_id': sess_id,
                    'agent': agent_id,
                    'agent_addr': agent_addr,
                    'kernel_host': kernel_host,
                }
                query = (kernels.update()
                                .values({
                                    'status': KernelStatus.RUNNING,
                                    'container_id': created_info['container_id'],
                                    'cpu_set': [],  # TODO: revamp with resource_spec
                                    'gpu_set': [],  # TODO: revamp with resource_spec
                                    'kernel_host': kernel_host,
                                    'repl_in_port': created_info['repl_in_port'],
                                    'repl_out_port': created_info['repl_out_port'],
                                    'stdin_port': created_info['stdin_port'],
                                    'stdout_port': created_info['stdout_port'],
                                })
                                .where(kernels.c.id == kernel_id))
                result = await conn.execute(query)
                assert result.rowcount == 1
                return kernel_access_info

    async def destroy_session(self, sess_id, access_key):
        async with self.handle_kernel_exception(
                'destroy_session', sess_id, access_key, set_error=True):
            try:
                async with self.dbpool.acquire() as conn, conn.begin():
                    kernel = await self.get_session(sess_id, access_key,
                                                    for_update=True,
                                                    db_connection=conn)
                    await self.set_session_status(sess_id, access_key,
                                                  KernelStatus.TERMINATING,
                                                  db_connection=conn)
            except KernelNotFound:
                return
            async with RPCContext(kernel['agent_addr'], 10) as rpc:
                return await rpc.call.destroy_kernel(str(kernel['id']))

    async def restart_session(self, sess_id, access_key):
        async with self.handle_kernel_exception(
                'restart_session', sess_id, access_key, set_error=True):
            extra_cols = (
                kernels.c.lang,
                kernels.c.mem_slot,
                kernels.c.cpu_slot,
                kernels.c.gpu_slot,
                kernels.c.environ,
                kernels.c.cpu_set,
                kernels.c.gpu_set,
            )
            async with self.dbpool.acquire() as conn, conn.begin():
                kernel = await self.get_session(sess_id, access_key,
                                                field=extra_cols,
                                                for_update=True,
                                                db_connection=conn)
                await self.set_session_status(sess_id, access_key,
                                              KernelStatus.RESTARTING,
                                              db_connection=conn)
            async with RPCContext(kernel['agent_addr'], 30) as rpc:
                # TODO: read from vfolders attachment table
                mounts = []
                limits = {
                    # units: share
                    'cpu_slot': kernel['cpu_slot'],
                    'gpu_slot': kernel['gpu_slot'],
                    'mem_slot': kernel['mem_slot'] / 1024,
                }
                environ = {
                     k: v for k, v in
                     map(lambda s: s.split('=', 1), kernel['environ'])
                }
                new_config = {
                    'lang': kernel['lang'],
                    'mounts': mounts,
                    'limits': limits,
                    'environ': environ,
                    'cpu_set': kernel['cpu_set'],
                    'gpu_set': kernel['gpu_set'],
                }
                kernel_info = await rpc.call.restart_kernel(str(kernel['id']),
                                                            new_config)
                # TODO: what if prev status was "building" or others?
                await self.set_session_status(
                    sess_id, access_key,
                    KernelStatus.RUNNING,
                    container_id=kernel_info['container_id'],
                    cpu_set=list(kernel_info['cpu_set']),
                    gpu_set=list(kernel_info['gpu_set']),
                    repl_in_port=kernel_info['repl_in_port'],
                    repl_out_port=kernel_info['repl_out_port'],
                    stdin_port=kernel_info['stdin_port'],
                    stdout_port=kernel_info['stdout_port'],
                )

    async def execute(self, sess_id, access_key,
                      api_version, run_id, mode, code, opts):
        async with self.handle_kernel_exception('execute', sess_id, access_key):
            kernel = await self.get_session(sess_id, access_key)
            # The agent aggregates at most 2 seconds of outputs
            # if the kernel runs for a long time.
            async with RPCContext(kernel['agent_addr'], 300) as rpc:
                coro = rpc.call.execute(api_version, str(kernel['id']),
                                        run_id, mode, code, opts)
                if coro is None:
                    log.warning('execute cancelled')
                    return None
                return await coro

    async def interrupt_session(self, sess_id, access_key):
        async with self.handle_kernel_exception('execute', sess_id, access_key):
            kernel = await self.get_session(sess_id, access_key)
            async with RPCContext(kernel['agent_addr'], 5) as rpc:
                coro = rpc.call.interrupt_kernel(str(kernel['id']))
                if coro is None:
                    log.warning('interrupt cancelled')
                    return None
                return await coro

    async def get_completions(self, sess_id, access_key, mode, text, opts):
        async with self.handle_kernel_exception('execute', sess_id, access_key):
            kernel = await self.get_session(sess_id, access_key)
            async with RPCContext(kernel['agent_addr'], 5) as rpc:
                coro = rpc.call.get_completions(str(kernel['id']), mode, text, opts)
                if coro is None:
                    log.warning('get_completions cancelled')
                    return None
                return await coro

    async def upload_file(self, sess_id, access_key, filename, payload):
        async with self.handle_kernel_exception('upload_file', sess_id, access_key):
            kernel = await self.get_session(sess_id, access_key)
            async with RPCContext(kernel['agent_addr'], 180) as rpc:
                coro = rpc.call.upload_file(str(kernel['id']), filename, payload)
                if coro is None:
                    log.warning('upload_file cancelled')
                    return None
                return await coro

    async def download_file(self, sess_id, access_key, filepath):
        async with self.handle_kernel_exception('download_file', sess_id,
                                                access_key):
            kernel = await self.get_session(sess_id, access_key)
            async with RPCContext(kernel['agent_addr'], 180) as rpc:
                coro = rpc.call.download_file(str(kernel['id']), filepath)
                if coro is None:
                    log.warning('download_file cancelled')
                    return None
                return await coro

    async def list_files(self, sess_id, access_key, path):
        async with self.handle_kernel_exception('list_files', sess_id, access_key):
            kernel = await self.get_session(sess_id, access_key)
            async with RPCContext(kernel['agent_addr'], 5) as rpc:
                coro = rpc.call.list_files(str(kernel['id']), path)
                if coro is None:
                    log.warning('list_files cancelled')
                    return None
                return await coro

    async def get_logs(self, sess_id, access_key):
        async with self.handle_kernel_exception('get_logs', sess_id, access_key):
            kernel = await self.get_session(sess_id, access_key)
            async with RPCContext(kernel['agent_addr'], 5) as rpc:
                coro = rpc.call.get_logs(str(kernel['id']))
                if coro is None:
                    log.warning('get_logs cancelled')
                    return None
                return await coro

    async def update_session(self, sess_id, access_key, updated_fields, conn=None):
        async with reenter_txn(self.dbpool, conn) as conn:
            query = (sa.update(kernels)
                       .values(updated_fields)
                       .where((kernels.c.sess_id == sess_id) &
                              (kernels.c.access_key == access_key) &
                              (kernels.c.status != KernelStatus.TERMINATED) &
                              (kernels.c.role == 'master')))
            await conn.execute(query)

    async def increment_session_usage(self, sess_id, access_key, conn=None):
        async with reenter_txn(self.dbpool, conn) as conn:
            query = (sa.update(kernels)
                       .values(num_queries=kernels.c.num_queries + 1)
                       .where((kernels.c.sess_id == sess_id) &
                              (kernels.c.access_key == access_key) &
                              (kernels.c.status != KernelStatus.TERMINATED) &
                              (kernels.c.role == 'master')))
            await conn.execute(query)

    async def get_sessions_in_instance(self, inst_id, conn=None):
        async with reenter_txn(self.dbpool, conn) as conn:
            query = (sa.select([kernels.c.sess_id])
                       .select_from(kernels)
                       .where((kernels.c.agent == inst_id) &
                              (kernels.c.role == 'master') &
                              (kernels.c.status != KernelStatus.TERMINATED)))
            result = await conn.execute(query)
            rows = await result.fetchall()
            if not rows:
                return tuple()
            return rows

    async def handle_heartbeat(self, agent_id, agent_info):

        now = datetime.now(tzutc())

        # Update "last seen" timestamp for liveness tracking
        await self.redis_live.hset('last_seen', agent_id, now.timestamp())

        # Check and update status of the agent record in DB
        async with self.dbpool.acquire() as conn, conn.begin():
            # TODO: check why sa.column('status') does not work
            query = (sa.select([agents.c.status,
                                agents.c.mem_slots,
                                agents.c.cpu_slots,
                                agents.c.gpu_slots,
                                agents.c.scaling_group],
                               for_update=True)
                       .select_from(agents)
                       .where(agents.c.id == agent_id))
            result = await conn.execute(query)
            row = await result.first()
            ob_factors = await self.config_server.get_overbook_factors()
            reported_mem_slots = int(Decimal(agent_info['mem_slots']) *
                                     Decimal(ob_factors['mem']))
            reported_cpu_slots = int(Decimal(agent_info['cpu_slots']) *
                                     Decimal(ob_factors['cpu']))
            reported_gpu_slots = int(Decimal(agent_info['gpu_slots']) *
                                     Decimal(ob_factors['gpu']))
            scaling_group = agent_info['scaling_group']
            agent_created = False
            if row is None or row.status is None:
                # new agent detected!
                agent_created = True
                log.info('agent {0} joined! (scaling group: {1})',
                         agent_id, scaling_group)
                query = agents.insert().values({
                    'id': agent_id,
                    'status': AgentStatus.ALIVE,
                    'region': agent_info['region'],
                    'scaling_group': scaling_group,
                    'mem_slots': reported_mem_slots,
                    'cpu_slots': reported_cpu_slots,
                    'gpu_slots': reported_gpu_slots,
                    'used_mem_slots': 0,
                    'used_cpu_slots': 0,
                    'used_gpu_slots': 0,
                    'addr': agent_info['addr'],
                    'first_contact': now,
                    'lost_at': None,
                })
                result = await conn.execute(query)
                assert result.rowcount == 1
            elif row.status == AgentStatus.ALIVE:
                changed_cols = {}
                if scaling_group != row.scaling_group:
                    # Scaling group of an agent cannot be changed when it is running,
                    # so updated scaling group implies the agent has been terminated
                    # and then started and assigned to different scaling group.
                    agent_created = True
                    log.warning('agent {0} revived! (scaling group: {1})',
                                agent_id, scaling_group)
                    changed_cols['scaling_group'] = scaling_group
                if row.mem_slots != reported_mem_slots:
                    changed_cols['mem_slots'] = reported_mem_slots
                if row.cpu_slots != reported_cpu_slots:
                    changed_cols['cpu_slots'] = reported_cpu_slots
                if row.gpu_slots != reported_gpu_slots:
                    changed_cols['gpu_slots'] = reported_gpu_slots
                if changed_cols:
                    query = (sa.update(agents)
                               .values(changed_cols)
                               .where(agents.c.id == agent_id))
                    await conn.execute(query)
            elif row.status in (AgentStatus.LOST, AgentStatus.TERMINATED):
                agent_created = True
                log.warning('agent {0} revived! (scaling_group: {1})',
                            agent_id, scaling_group)
                query = (sa.update(agents)
                           .values({
                               'status': AgentStatus.ALIVE,
                               'region': agent_info['region'],
                               'scaling_group': scaling_group,
                               'addr': agent_info['addr'],
                               'lost_at': None,
                               'mem_slots': reported_mem_slots,
                               'cpu_slots': reported_cpu_slots,
                               'gpu_slots': reported_gpu_slots,
                           })
                           .where(agents.c.id == agent_id))
                await conn.execute(query)
            else:
                log.error('should not reach here! {0}', type(row.status))

            if agent_created:
                scaling_group = await self.get_scaling_group(
                    scaling_group=scaling_group)
                await scaling_group.scale(ScalingEventType.AGENT_JOINED)
                await scaling_group.schedule()

        # Update the mapping of kernel images to agents.
        images = msgpack.unpackb(snappy.decompress(agent_info['images']))
        pipe = self.redis_image.pipeline()
        for image in images:
            pipe.sadd(image[0], agent_id)
        await pipe.execute()

    async def mark_agent_terminated(self, agent_id, status, conn=None):
        # TODO: interpret kern_id to sess_id
        # for kern_id in (await app['registry'].get_kernels_in_instance(agent_id)):
        #     for handler in app['stream_pty_handlers'][kern_id].copy():
        #         handler.cancel()
        #         await handler
        #  TODO: define behavior when agent reuse running instances upon revive
        # await app['registry'].forget_all_kernels_in_instance(agent_id)

        await self.redis_live.hdel('last_seen', agent_id)

        pipe = self.redis_image.pipeline()
        async for imgname in self.redis_image.iscan():
            pipe.srem(imgname, agent_id)
        await pipe.execute()

        async with reenter_txn(self.dbpool, conn) as conn:

            query = (sa.select([agents.c.status], for_update=True)
                       .select_from(agents)
                       .where(agents.c.id == agent_id))
            result = await conn.execute(query)
            prev_status = await result.scalar()
            if prev_status in (None, AgentStatus.LOST, AgentStatus.TERMINATED):
                return

            if status == AgentStatus.LOST:
                log.warning('agent {0} heartbeat timeout detected.', agent_id)
            elif status == AgentStatus.TERMINATED:
                log.info('agent {0} has terminated.', agent_id)
            query = (sa.update(agents)
                       .values({
                           'status': status,
                           'lost_at': datetime.now(tzutc()),
                       })
                       .where(agents.c.id == agent_id))
            await conn.execute(query)

            scaling_group = await self.get_scaling_group(agent_id=agent_id)
            await scaling_group.scale(ScalingEventType.AGENT_LEFT)

    async def mark_kernel_terminated(self, kernel_id, conn=None):
        '''
        Mark the kernel (individual worker) terminated and release
        the resource slots occupied by it.
        '''
        async with reenter_txn(self.dbpool, conn) as conn:
            # check if already terminated
            query = (sa.select([kernels.c.status], for_update=True)
                       .select_from(kernels)
                       .where(kernels.c.id == kernel_id))
            result = await conn.execute(query)
            prev_status = await result.scalar()
            if prev_status in (None, KernelStatus.TERMINATED):
                return

            # change the status to TERMINATED
            # (we don't delete the row for later logging and billing)
            kern_data = {
                'status': KernelStatus.TERMINATED,
                'terminated_at': datetime.now(tzutc()),
            }
            kern_stat = await self.redis_stat.hgetall(kernel_id)
            if kern_stat is not None and 'cpu_used' in kern_stat:
                kern_data.update({
                    'cpu_used': int(float(kern_stat['cpu_used'])),
                    'mem_max_bytes': int(kern_stat['mem_max_bytes']),
                    'net_rx_bytes': int(kern_stat['net_rx_bytes']),
                    'net_tx_bytes': int(kern_stat['net_tx_bytes']),
                    'io_read_bytes': int(kern_stat['io_read_bytes']),
                    'io_write_bytes': int(kern_stat['io_write_bytes']),
                    'io_max_scratch_size': int(kern_stat['io_max_scratch_size']),
                })
            query = (sa.update(kernels)
                       .values(kern_data)
                       .where(kernels.c.id == kernel_id))
            await conn.execute(query)

            # release resource slots
            # units: absolute
            query = (sa.select([sa.column('agent'),
                                sa.column('mem_slot'),
                                sa.column('cpu_slot'),
                                sa.column('gpu_slot')])
                       .select_from(kernels)
                       .where(kernels.c.id == kernel_id))
            result = await conn.execute(query)
            kernel = await result.first()
            if kernel is None:
                return
            # units: absolute
            mem_col = agents.c.used_mem_slots
            cpu_col = agents.c.used_cpu_slots
            gpu_col = agents.c.used_gpu_slots
            query = (sa.update(agents)
                       .values({
                           'used_mem_slots': mem_col - kernel['mem_slot'],
                           'used_cpu_slots': cpu_col - kernel['cpu_slot'],
                           'used_gpu_slots': gpu_col - kernel['gpu_slot'],
                       })
                       .where(agents.c.id == kernel['agent']))
            await conn.execute(query)

            scaling_group = await self.get_scaling_group(agent_id=kernel['agent'])
            # We need to scale first, and then schedule requests.
            # This is to prevent scheduler from assigning kernels to
            # agents that can be terminated by scaling-in process.
            await scaling_group.scale(ScalingEventType.SESSION_TERMINATED)
            await scaling_group.schedule()

    async def mark_session_terminated(self, sess_id, access_key):
        '''
        Mark the compute session terminated and restore the concurrency limit
        of the owner access key.  Releasing resource limits is handled by
        func:`mark_kernel_terminated`.
        '''
        async with self.dbpool.acquire() as conn, conn.begin():
            # concurrency is per session.
            query = (sa.update(keypairs)
                       .values({
                           'concurrency_used': (
                               keypairs.c.concurrency_used - 1),
                       })
                       .where(keypairs.c.access_key == access_key))
            await conn.execute(query)

    async def forget_instance(self, inst_id):
        async with self.dbpool.acquire() as conn, conn.begin():
            query = (sa.update(agents)
                       .values(status=AgentStatus.TERMINATED,
                               lost_at=datetime.now(tzutc()))
                       .where(agents.c.id == inst_id))
            await conn.execute(query)<|MERGE_RESOLUTION|>--- conflicted
+++ resolved
@@ -381,59 +381,7 @@
         else:
             docker_registry = await self.config_server.get_docker_registry()
         name, tag = await self.config_server.resolve_image_name(lang)
-<<<<<<< HEAD
         lang = f'{name}:{tag}'
-=======
-        max_allowed_slot = \
-            await self.config_server.get_image_required_slots(name, tag)
-
-        try:
-            cpu_share = Decimal(0)
-            if max_allowed_slot.cpu is not None:
-                cpu_share = min(
-                    max_allowed_slot.cpu,
-                    Decimal(creation_config.get('instanceCores') or Decimal('inf')),
-                )
-            else:
-                assert creation_config['instanceCores'] is not None
-                cpu_share = Decimal(creation_config['instanceCores'])
-
-            mem_share = Decimal(0)
-            if max_allowed_slot.mem is not None:
-                mem_share = min(
-                    max_allowed_slot.mem,
-                    Decimal(creation_config.get('instanceMemory') or Decimal('inf')),
-                )
-            else:
-                assert creation_config['instanceMemory'] is not None
-                mem_share = Decimal(creation_config['instanceMemory'])
-
-            gpu_share = Decimal(0)
-            if max_allowed_slot.gpu is not None:
-                gpu_share = min(
-                    max_allowed_slot.gpu,
-                    Decimal(creation_config.get('instanceGPUs') or Decimal('inf')),
-                )
-            else:
-                assert creation_config['instanceGPUs'] is not None
-                gpu_share = Decimal(creation_config['instanceGPUs'])
-        except (AssertionError, KeyError):
-            msg = ('You have missing resource limits that must be specified. '
-                   'If the server does not have default resource configurations, '
-                   'you must specify all resource limits by yourself.')
-            raise InvalidAPIParameters(msg)
-
-        # units: share
-        required_shares = ResourceSlot(
-            id=None,
-            cpu=cpu_share,
-            mem=mem_share,
-            gpu=gpu_share,
-        )
-        lang = f'{docker_registry}/{name}:{tag}'
-        image_name = f'{docker_registry}/kernel-{name}:{tag}'
-        runnable_agents = frozenset(await self.redis_image.smembers(image_name))
->>>>>>> 06f5821a
 
         kernel_id = uuid.uuid4()
 
@@ -441,6 +389,7 @@
             sess_id=sess_id,
             kernel_id=kernel_id,
             access_key=access_key,
+            docker_registry=docker_registry,
             lang=lang,
             session_tag=session_tag,
             creation_config=creation_config,
@@ -506,11 +455,11 @@
         environ = creation_config.get('environ') or {}
 
         # TODO: move below to JobScheduler.schedule()
-        # name, tag = await self.config_server.resolve_image_name(lang)
+        # docker_registry = request.docker_registry
+        # lang = request.lang
+        # name, tag = lang.split(':')
         # max_allowed_slot = \
         #     await self.config_server.get_image_required_slots(name, tag)
-        # print(max_allowed_slot)
-        # print(creation_config)
         #
         # try:
         #     cpu_share = Decimal(0)
@@ -520,6 +469,7 @@
         #             Decimal(creation_config.get('instanceCores') or Decimal('inf')),
         #         )
         #     else:
+        #         assert creation_config['instanceCores'] is not None
         #         cpu_share = Decimal(creation_config['instanceCores'])
         #
         #     mem_share = Decimal(0)
@@ -529,6 +479,7 @@
         #             Decimal(creation_config.get('instanceMemory') or Decimal('inf')),
         #         )
         #     else:
+        #         assert creation_config['instanceMemory'] is not None
         #         mem_share = Decimal(creation_config['instanceMemory'])
         #
         #     gpu_share = Decimal(0)
@@ -538,9 +489,13 @@
         #             Decimal(creation_config.get('instanceGPUs') or Decimal('inf')),
         #         )
         #     else:
+        #         assert creation_config['instanceGPUs'] is not None
         #         gpu_share = Decimal(creation_config['instanceGPUs'])
-        # except KeyError:
-        #     raise InvalidAPIParameters('You should specify resource limits.')
+        # except (AssertionError, KeyError):
+        #     msg = ('You have missing resource limits that must be specified. '
+        #            'If the server does not have default resource configurations, '
+        #            'you must specify all resource limits by yourself.')
+        #     raise InvalidAPIParameters(msg)
         #
         # # units: share
         # required_shares = ResourceSlot(
@@ -549,8 +504,9 @@
         #     mem=mem_share,
         #     gpu=gpu_share,
         # )
-        # lang = f'{name}:{tag}'
-        # runnable_agents = frozenset(await self.redis_image.smembers(lang))
+        # lang = f'{docker_registry}/{name}:{tag}'
+        # image_name = f'{docker_registry}/kernel-{name}:{tag}'
+        # runnable_agents = frozenset(await self.redis_image.smembers(image_name))
 
         async with reenter_txn(self.dbpool, conn) as conn:
 
