--- conflicted
+++ resolved
@@ -1,24 +1,17 @@
 from __future__ import annotations
 
 import asyncio
-<<<<<<< HEAD
 from contextvars import ContextVar
-=======
 from collections import defaultdict
->>>>>>> ddd41cc5
 import copy
 from datetime import datetime
 import logging
 import time
 from typing import (
-<<<<<<< HEAD
+    Any,
     Callable, Optional,
     Container,
-    Dict, MutableMapping,
-=======
-    Any,
-    Mapping, MutableMapping,
->>>>>>> ddd41cc5
+    Dict, Mapping, MutableMapping,
     TYPE_CHECKING,
 )
 import uuid
@@ -904,39 +897,6 @@
             return {'status': 'terminated'}
 
         async with self.handle_kernel_exception(
-<<<<<<< HEAD
-                'destroy_session', sess_id, access_key, set_error=True):
-            try:
-                async with self.dbpool.acquire() as conn, conn.begin():
-                    kernel = await self.get_session(sess_id, access_key,
-                                                    field=[kernels.c.domain_name],
-                                                    for_update=True,
-                                                    db_connection=conn)
-                    if domain_name is not None and kernel.domain_name != domain_name:
-                        raise SessionNotFound
-                    if kernel.status == KernelStatus.PENDING:
-                        await self.set_session_status(sess_id, access_key,
-                                                      KernelStatus.CANCELLED,
-                                                      reason='user-requested',
-                                                      db_conn=conn)
-                        await self.event_dispatcher.produce_event(
-                            'kernel_cancelled',
-                            (str(kernel.id), 'user-requested'),
-                        )
-                        return {'status': 'cancelled'}
-                    else:
-                        await self.set_session_status(sess_id, access_key,
-                                                      KernelStatus.TERMINATING,
-                                                      reason='user-requested',
-                                                      db_conn=conn)
-                        await self.event_dispatcher.produce_event(
-                            'kernel_terminating',
-                            (str(kernel.id), 'user-requested'),
-                        )
-            except SessionNotFound:
-                raise
-            async with RPCContext(kernel['agent_addr'], 30, order_key=sess_id) as rpc:
-=======
             'destroy_session', sess_id, access_key, set_error=True,
         ):
             async with self.dbpool.acquire() as conn, conn.begin():
@@ -947,7 +907,7 @@
                     db_connection=conn,
                 )
                 if domain_name is not None and kernel.domain_name != domain_name:
-                    raise KernelNotFound
+                    raise SessionNotFound
                 if kernel.status == KernelStatus.PENDING:
                     await self.set_session_status(
                         sess_id, access_key,
@@ -971,8 +931,7 @@
                         'kernel_terminating',
                         (str(kernel.id), 'user-requested'),
                     )
-            async with RPCContext(kernel['agent_addr'], 30) as rpc:
->>>>>>> ddd41cc5
+            async with RPCContext(kernel['agent_addr'], 30, order_key=sess_id) as rpc:
                 last_stat = await rpc.call.destroy_kernel(str(kernel['id']), 'user-requested')
                 return {
                     **(last_stat if last_stat is not None else {}),
@@ -1419,37 +1378,6 @@
             log.warning('sync_kernel_stats(k:{}): no statistics updates', kernel_id)
             return
         async with reenter_txn(self.dbpool, db_conn) as conn:
-<<<<<<< HEAD
-            raw_kernel_id = str(kernel_id)
-            log.debug('sync_kernel_stats(k:{})', kernel_id)
-
-            async def _get_kstats_from_redis():
-                stat_type = await self.redis_stat.type(raw_kernel_id)
-                if stat_type == 'string':
-                    kern_stat = await self.redis_stat.get(raw_kernel_id, encoding=None)
-                    if kern_stat is not None:
-                        updates['last_stat'] = msgpack.unpackb(kern_stat)
-                else:
-                    kern_stat = await self.redis_stat.hgetall(raw_kernel_id)
-                    if kern_stat is not None and 'cpu_used' in kern_stat:
-                        updates.update({
-                            'cpu_used': int(float(kern_stat['cpu_used'])),
-                            'mem_max_bytes': int(kern_stat['mem_max_bytes']),
-                            'net_rx_bytes': int(kern_stat['net_rx_bytes']),
-                            'net_tx_bytes': int(kern_stat['net_tx_bytes']),
-                            'io_read_bytes': int(kern_stat['io_read_bytes']),
-                            'io_write_bytes': int(kern_stat['io_write_bytes']),
-                            'io_max_scratch_size': int(kern_stat['io_max_scratch_size']),
-                        })
-
-            await redis.execute_with_retries(lambda: _get_kstats_from_redis())
-            if additional_updates is not None:
-                updates.update(additional_updates)
-            if not updates:
-                log.debug('sync_kernel_stats: Nothing to sync')
-                return
-=======
->>>>>>> ddd41cc5
             query = (sa.update(kernels)
                        .values(updates)
                        .where(kernels.c.id == kernel_id))
